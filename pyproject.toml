--- conflicted
+++ resolved
@@ -113,12 +113,9 @@
     'h5py.*',
     'SOAPify.*',
     'deeptime.decomposition.*',
-<<<<<<< HEAD
     'yaml.*',
     'Pillow.*',
     'ultralytics.*',
     'opencv-python.*',
-=======
->>>>>>> 056c17be
 ]
 ignore_missing_imports = true