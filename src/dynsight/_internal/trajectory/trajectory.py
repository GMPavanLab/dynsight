from __future__ import annotations

from dataclasses import dataclass, field
from typing import TYPE_CHECKING, Literal

import numpy as np

if TYPE_CHECKING:
    from pathlib import Path

    from MDAnalysis import AtomGroup
    from numpy.typing import NDArray

import MDAnalysis
from MDAnalysis.coordinates.memory import MemoryReader

import dynsight
from dynsight.logs import logger
from dynsight.trajectory import Insight

UNIVAR_DIM = 2


@dataclass(frozen=True)
class Trj:
    """Contains a trajectory.

    Attributes:
        universe: a MDAnalysis.Universe containing the trajectory.

    .. warning::

        This class is under development. The name and type of the "universe"
        attribute may change in the future.
    """

    universe: MDAnalysis.Universe = field()
    trajslice: slice | None = None
    n_atoms: int = field(init=False)
    n_frames: int = field(init=False)

    def __post_init__(self) -> None:
        n_atoms = len(self.universe.atoms)
        if self.trajslice is None:
            n_frames = len(self.universe.trajectory)
        else:
            n_frames = sum(1 for _ in self.universe.trajectory[self.trajslice])
        object.__setattr__(self, "n_atoms", n_atoms)
        object.__setattr__(self, "n_frames", n_frames)

    @classmethod
    def init_from_universe(cls, universe: MDAnalysis.Universe) -> Trj:
        """Initialize Trj object from MDAnalysis.Universe.

        See https://docs.mdanalysis.org/2.9.0/documentation_pages/core/universe.html#MDAnalysis.core.universe.Universe.
        """
        logger.log("Created Trj from MDAnalysis.Universe.")
        return Trj(universe)

    @classmethod
    def init_from_xyz(cls, traj_file: Path, dt: float) -> Trj:
        """Initialize Trj object from .xyz file.

        See https://docs.mdanalysis.org/2.9.0/documentation_pages/core/universe.html#MDAnalysis.core.universe.Universe.

        Parameters:
            dt:
                the trajectory's time-step.
        """
        logger.log(f"Created Trj from {traj_file} with dt = {dt}.")
        universe = MDAnalysis.Universe(traj_file, dt=dt)
        return Trj(universe)

    @classmethod
    def init_from_xtc(cls, traj_file: Path, topo_file: Path) -> Trj:
        """Initialize Trj object from .gro and .xtc files.

        See https://docs.mdanalysis.org/2.9.0/documentation_pages/core/universe.html#MDAnalysis.core.universe.Universe.
        """
        logger.log(f"Created Trj from {traj_file}, {topo_file}.")
        universe = MDAnalysis.Universe(topo_file, traj_file)
        return Trj(universe)

    def get_coordinates(self, selection: str) -> NDArray[np.float64]:
        """Returns the coordinates as an array.

        The array has shape (n_frames, n_atoms, n_coordinates).
        """
        atoms = self.universe.select_atoms(selection)
        trajslice = slice(None) if self.trajslice is None else self.trajslice

        attr_dict = {"selection": selection}
        logger.log(f"Extracted coordinates array with args {attr_dict}.")
        return np.array(
            [
                atoms.positions.copy()
                for ts in self.universe.trajectory[trajslice]
            ]
        )

    def with_slice(self, trajslice: slice | None) -> Trj:
        """Returns a Trj with a different frames' slice."""
        attr_dict = {"trajslice": trajslice}
        logger.log(f"Created a sliced Trj with args {attr_dict}.")
        return Trj(self.universe, trajslice=trajslice)

    def get_slice(self, start: int, stop: int, step: int) -> Trj:
        """Returns a Trj with a subset of frames.

        .. warning::

            This function could fill up the memory in case of large
            trajectories and it's deprecated. Use Trj.with_slice() instead.
        """
        n_atoms = self.universe.atoms.n_atoms

        # Get array of positions from all but the last frame
        frame_indices = list(range(start, stop, step))
        coords = np.empty((len(frame_indices), n_atoms, 3), dtype=np.float32)
        for i, ts in enumerate(self.universe.trajectory[start:stop:step]):
            coords[i] = ts.positions

        mem_reader = MemoryReader(coords, order="fac")
        u_new = MDAnalysis.Universe(topology=self.universe._topology)  # noqa: SLF001
        u_new.trajectory = mem_reader

        attr_dict = {"start": start, "stop": stop, "step": step}
        logger.log(f"Created a sliced Trj with args {attr_dict}.")
        return Trj(u_new)

    def get_coord_number(
        self,
        r_cut: float,
        selection: str = "all",
        neigcounts: list[list[AtomGroup]] | None = None,
        n_jobs: int = 1,
    ) -> tuple[list[list[AtomGroup]], Insight]:
        """Compute coordination number on the trajectory.

        Returns:
            tuple:
                * neighcounts: a list[list[AtomGroup]], it can be used to
                    speed up subsequent descriptors' computations.
                * An Insight containing the number of neighbors. It has the
                    following meta: name, r_cut, delay, selection.
        """
        if neigcounts is None:
            neigcounts = dynsight.lens.list_neighbours_along_trajectory(
                universe=self.universe,
                r_cut=r_cut,
                selection=selection,
                trajslice=self.trajslice,
                n_jobs=n_jobs,
            )
        _, nn, *_ = dynsight.lens.neighbour_change_in_time(
            neigh_list_per_frame=neigcounts,
            delay=1,
        )

<<<<<<< HEAD
        attr_dict = {
            "name": "coord_number",
            "r_cut": r_cut,
            "delay": delay,
            "selection": selection,
        }
=======
        attr_dict = {"r_cut": r_cut, "selection": selection}
>>>>>>> d23203e1
        logger.log(f"Computed coord_number using args {attr_dict}.")
        return neigcounts, Insight(
            dataset=nn.astype(np.float64),
            meta=attr_dict,
        )

    def get_lens(
        self,
        r_cut: float,
        delay: int = 1,
        selection: str = "all",
        neigcounts: list[list[AtomGroup]] | None = None,
        n_jobs: int = 1,
    ) -> tuple[list[list[AtomGroup]], Insight]:
        """Compute LENS on the trajectory.

        Returns:
            tuple:
                * neighcounts: a list[list[AtomGroup]], it can be used to
                    speed up subsequent descriptors' computations.
                * An Insight containing LENS. It has the following meta:
                    name, r_cut, delay, selection.
        """
        if neigcounts is None:
            neigcounts = dynsight.lens.list_neighbours_along_trajectory(
                universe=self.universe,
                r_cut=r_cut,
                selection=selection,
                trajslice=self.trajslice,
                n_jobs=n_jobs,
            )
        lens, *_ = dynsight.lens.neighbour_change_in_time(
            neigh_list_per_frame=neigcounts,
            delay=delay,
        )

        attr_dict = {
            "name": "lens",
            "r_cut": r_cut,
            "delay": delay,
            "selection": selection,
        }
        logger.log(f"Computed LENS using args {attr_dict}.")

        return neigcounts, Insight(
            dataset=lens[:, 1:],
            meta=attr_dict,
        )

    def get_soap(
        self,
        r_cut: float,
        n_max: int,
        l_max: int,
        selection: str = "all",
        centers: str = "all",
        respect_pbc: bool = True,
        n_jobs: int = 1,
    ) -> Insight:
        """Compute SOAP on the trajectory.

        The returned Insight contains the following meta: name, r_cut, n_max,
        l_max, respect_pbc, selection, centers.
        """
        soap = dynsight.soap.saponify_trajectory(
            self.universe,
            soaprcut=r_cut,
            soapnmax=n_max,
            soaplmax=l_max,
            selection=selection,
            soap_respectpbc=respect_pbc,
            centers=centers,
            n_core=n_jobs,
            trajslice=self.trajslice,
        )
        attr_dict = {
            "name": "soap",
            "r_cut": r_cut,
            "n_max": n_max,
            "l_max": l_max,
            "respect_pbc": respect_pbc,
            "selection": selection,
            "centers": centers,
        }
        logger.log(f"Computed SOAP with args {attr_dict}.")
        return Insight(dataset=soap, meta=attr_dict)

    def get_timesoap(
        self,
        r_cut: float | None = None,
        n_max: int | None = None,
        l_max: int | None = None,
        soap_insight: Insight | None = None,
        selection: str = "all",
        centers: str = "all",
        respect_pbc: bool = True,
        n_core: int = 1,
        delay: int = 1,
    ) -> tuple[Insight, Insight]:
        """Compute SOAP and then timeSOAP on the trajectory.

        The returned Insights (soap and timesoap) contain the following meta:
        name, r_cut, n_max, l_max, respect_pbc, selection, centers.
        Regarding the timeSOAP Insight, the delay used is also included.
        """
        if soap_insight is not None:
            if getattr(soap_insight, "meta", {}).get("name") != "soap":
                msg = (
                    f"soap_insight.meta['name'] must be 'soap', found: "
                    f"{soap_insight.meta.get('name', None)}"
                )
                raise ValueError(msg)
            msg = (
                "Loaded existing soap_insight: parameters r_cut, n_max, l_max,"
                " selection, centers, and respect_pbc will be ignored."
            )
            logger.log(msg)
            soap = soap_insight
        else:
            if r_cut is None or n_max is None or l_max is None:
                msg = (
                    "r_cut, n_max e l_max cannot be None"
                    " if the soap_insight is not provided."
                )
                raise ValueError(msg)

            soap = self.get_soap(
                r_cut=r_cut,
                n_max=n_max,
                l_max=l_max,
                selection=selection,
                centers=centers,
                respect_pbc=respect_pbc,
                n_core=n_core,
            )
            logger.log(f"Computed SOAP with args {soap.meta}.")

        timesoap = soap.get_angular_velocity(delay=delay)

        logger.log(f"Computed timeSOAP with args {timesoap.meta}.")
        return soap, timesoap

    def get_orientational_op(
        self,
        r_cut: float,
        order: int = 6,
        selection: str = "all",
        neigcounts: list[list[AtomGroup]] | None = None,
        n_jobs: int = 1,
    ) -> tuple[list[list[AtomGroup]], Insight]:
        """Compute the magnitude of the orientational order parameter.

        Returns:
            tuple:
                * neighcounts: a list[list[AtomGroup]], it can be used to
                    speed up subsequent descriptors' computations.
                * An Insight containing the orientational order parameter.
                    It has the following meta: name, r_cut, order, selection.
        """
        if neigcounts is None:
            neigcounts = dynsight.lens.list_neighbours_along_trajectory(
                universe=self.universe,
                r_cut=r_cut,
                selection=selection,
                trajslice=self.trajslice,
                n_jobs=n_jobs,
            )
        psi = dynsight.descriptors.orientational_order_param(
            self.universe,
            neigh_list_per_frame=neigcounts,
            order=order,
        )

        attr_dict = {
            "name": "orientational_op",
            "r_cut": r_cut,
            "order": order,
            "selection": selection,
        }

        logger.log(
            f"Computed orientational order parameter using args {attr_dict}."
        )

        return neigcounts, Insight(
            dataset=psi,
            meta=attr_dict,
        )

    def get_velocity_alignment(
        self,
        r_cut: float,
        selection: str = "all",
        neigcounts: list[list[AtomGroup]] | None = None,
        n_jobs: int = 1,
    ) -> tuple[list[list[AtomGroup]], Insight]:
        """Compute the average velocity alignment.

        Returns:
            tuple:
                * neighcounts: a list[list[AtomGroup]], it can be used to
                    speed up subsequent descriptors' computations.
                * An Insight containing the average velocities alignment.
                    It has the following meta: name, r_cut, selection.
        """
        if neigcounts is None:
            neigcounts = dynsight.lens.list_neighbours_along_trajectory(
                universe=self.universe,
                r_cut=r_cut,
                selection=selection,
                trajslice=self.trajslice,
                n_jobs=n_jobs,
            )
        phi = dynsight.descriptors.velocity_alignment(
            self.universe,
            neigh_list_per_frame=neigcounts,
        )

        attr_dict = {
            "name": "velocity_alignement",
            "r_cut": r_cut,
            "selection": selection,
        }

        logger.log(
            f"Computed average velocity alignment using args {attr_dict}."
        )

        return neigcounts, Insight(
            dataset=phi,
            meta=attr_dict,
        )

    def get_rdf(
        self,
        distances_range: list[float],
        s1: str = "all",
        s2: str = "all",
        exclusion_block: list[int] | None = None,
        nbins: int = 200,
        norm: Literal["rdf", "density", "none"] = "rdf",
    ) -> tuple[NDArray[np.float64], NDArray[np.float64]]:
        """Compute the radial distribution function g(r).

        See https://docs.mdanalysis.org/1.1.1/documentation_pages/analysis/rdf.html.

        Returns:
            tuple:
                * A list of values of the interparticle distance r
                * The corresponding list of values of g(r)
        """
        trajslice = slice(None) if self.trajslice is None else self.trajslice
        bins, rdf = dynsight.analysis.compute_rdf(
            universe=self.universe,
            distances_range=distances_range,
            s1=s1,
            s2=s2,
            exclusion_block=exclusion_block,
            nbins=nbins,
            norm=norm,
            start=trajslice.start,
            stop=trajslice.stop,
            step=trajslice.step,
        )
        attr_dict = {
            "name": "rdf",
            "distances_range": distances_range,
            "s1": s1,
            "s2": s2,
            "exclusion_block": exclusion_block,
            "nbins": nbins,
            "norm": norm,
        }
        logger.log(f"Computed g(r) with args {attr_dict}.")
        return bins, rdf

    def dump_colored_trj(
        self,
        labels: NDArray[np.int64],
        file_path: Path,
    ) -> None:
        """Save an .xyz file with the labels for each atom.

        The output file has columns: atom_type, x, y, z, label.
        """
        trajslice = slice(None) if self.trajslice is None else self.trajslice

        if labels.shape != (self.n_atoms, self.n_frames):
            msg = (
                f"Shape mismatch: ClusterInsight should have "
                f"{self.n_atoms} atoms, {self.n_frames} frames, but has "
                f"{labels.shape[0]} atoms, {labels.shape[1]} frames."
            )
            logger.log(msg)
            raise ValueError(msg)

        lab_new = labels + 2
        with file_path.open("w") as f:
            for i, ts in enumerate(self.universe.trajectory[trajslice]):
                f.write(f"{self.n_atoms}\n")
                if ts.dimensions is not None:
                    box_str = " ".join(f"{x:.5f}" for x in ts.dimensions)
                else:
                    box_str = "0.0 0.0 0.0 0.0 0.0 0.0"
                f.write(
                    f"Lattice={box_str} "
                    f"Properties=species:S:1:pos:R:3:type:I:1\n"
                )
                for atom_idx in range(self.n_atoms):
                    label = str(lab_new[atom_idx, i])
                    x, y, z = ts.positions[atom_idx]
                    f.write(
                        f"{self.universe.atoms[atom_idx].name} {x:.5f}"
                        f" {y:.5f} {z:.5f} {label}\n"
                    )
        logger.log(f"Colored trj saved to {file_path}.")<|MERGE_RESOLUTION|>--- conflicted
+++ resolved
@@ -157,16 +157,12 @@
             delay=1,
         )
 
-<<<<<<< HEAD
         attr_dict = {
             "name": "coord_number",
             "r_cut": r_cut,
             "delay": delay,
             "selection": selection,
         }
-=======
-        attr_dict = {"r_cut": r_cut, "selection": selection}
->>>>>>> d23203e1
         logger.log(f"Computed coord_number using args {attr_dict}.")
         return neigcounts, Insight(
             dataset=nn.astype(np.float64),
